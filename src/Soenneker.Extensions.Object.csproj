--- conflicted
+++ resolved
@@ -40,10 +40,6 @@
         <PackageReference Include="Microsoft.SourceLink.GitHub" Version="1.1.1" PrivateAssets="All" />
 
         <PackageReference Include="Soenneker.Constants.Auth" Version="1.0.20" />
-<<<<<<< HEAD
-
-=======
->>>>>>> 150d5846
         <PackageReference Include="Soenneker.Extensions.Type" Version="1.0.17" />
         <PackageReference Include="Soenneker.Utils.Json" Version="1.0.74" />
     </ItemGroup>
